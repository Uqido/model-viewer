/* @license
 * Copyright 2020 Google LLC. All Rights Reserved.
 * Licensed under the Apache License, Version 2.0 (the 'License');
 * you may not use this file except in compliance with the License.
 * You may obtain a copy of the License at
 *
 *     http://www.apache.org/licenses/LICENSE-2.0
 *
 * Unless required by applicable law or agreed to in writing, software
 * distributed under the License is distributed on an 'AS IS' BASIS,
 * WITHOUT WARRANTIES OR CONDITIONS OF ANY KIND, either express or implied.
 * See the License for the specific language governing permissions and
 * limitations under the License.
 */

import {ConstructedWithArguments, Constructor, Material as MaterialInterface, PBRMetallicRoughness, TextureInfo, ThreeDOMElement} from '../api.js';
import {SerializedMaterial} from '../protocol.js';

import {ModelKernel} from './model-kernel.js';
import {Vector2} from 'three/src/math/Vector2';

export type MaterialConstructor = Constructor<MaterialInterface>&
    ConstructedWithArguments<[ModelKernel, SerializedMaterial]>;
/**
 * A constructor factory for a Material class. The Material is defined based on
 * a provided implementation for all specified 3DOM scene graph element types.
 *
 * The sole reason for using this factory pattern is to enable sound type
 * checking while also providing for the ability to stringify the factory so
 * that it can be part of a runtime-generated Worker script.
 *
 * @see ../api.ts
 */
export function defineMaterial(ThreeDOMElement: Constructor<ThreeDOMElement>):
    MaterialConstructor {
  const $pbrMetallicRoughness = Symbol('pbrMetallicRoughness');
  const $visible = Symbol('visible');
<<<<<<< HEAD
  const $normalTexture = Symbol('normalTexture');
  const $occlusionTexture = Symbol('occlusionTexture');
  const $emissiveTexture = Symbol('emissiveTexture');
=======
  const $normalScale = Symbol('normalScale');
>>>>>>> 8cb983c9
  const $kernel = Symbol('kernel');
  const $name = Symbol('name');
  const $doubleSide = Symbol('doubleSide');

  /**
   * A Material represents a live material in the backing scene graph. Its
   * primary purpose is to give the user write access to discrete properties
   * (for example, the base color factor) of the backing material.
   */
  class Material extends ThreeDOMElement implements MaterialInterface {
    protected[$pbrMetallicRoughness]: PBRMetallicRoughness;
    protected[$visible]: boolean;
<<<<<<< HEAD
    protected[$normalTexture]: TextureInfo|null = null;
    protected[$occlusionTexture]: TextureInfo|null = null;
    protected[$emissiveTexture]: TextureInfo|null = null;

=======
    protected[$normalScale]: Vector2;
>>>>>>> 8cb983c9
    protected[$kernel]: ModelKernel;
    protected[$name]: string;
    protected[$doubleSide]: boolean;

    constructor(kernel: ModelKernel, serialized: SerializedMaterial) {
      super(kernel, serialized);

      this[$kernel] = kernel;

      if (serialized.name != null) {
        this[$name] = serialized.name;
      }

      const {
        pbrMetallicRoughness,
        normalTexture,
        occlusionTexture,
        emissiveTexture
      } = serialized;

      this[$pbrMetallicRoughness] =
          kernel.deserialize('pbr-metallic-roughness', pbrMetallicRoughness);

      if (normalTexture != null) {
        this[$normalTexture] =
            kernel.deserialize('texture-info', normalTexture);
      }

      if (occlusionTexture != null) {
        this[$occlusionTexture] =
            kernel.deserialize('texture-info', occlusionTexture);
      }

      if (emissiveTexture != null) {
        this[$emissiveTexture] =
            kernel.deserialize('texture-info', emissiveTexture);
      }
    }

    /**
     * The PBR properties that are assigned to this material, if any.
     */
    get pbrMetallicRoughness() {
      return this[$pbrMetallicRoughness];
    }

    get normalTexture() {
      return this[$normalTexture];
    }

    get occlusionTexture() {
      return this[$occlusionTexture];
    }
    get emissiveTexture() {
      return this[$emissiveTexture];
    }

    /**
     * The name of the material. Note that names are optional and not
     * guaranteed to be unique.
     */
    get name() {
      return this[$name];
    }
  }

  return Material;
}<|MERGE_RESOLUTION|>--- conflicted
+++ resolved
@@ -35,13 +35,10 @@
     MaterialConstructor {
   const $pbrMetallicRoughness = Symbol('pbrMetallicRoughness');
   const $visible = Symbol('visible');
-<<<<<<< HEAD
   const $normalTexture = Symbol('normalTexture');
   const $occlusionTexture = Symbol('occlusionTexture');
   const $emissiveTexture = Symbol('emissiveTexture');
-=======
   const $normalScale = Symbol('normalScale');
->>>>>>> 8cb983c9
   const $kernel = Symbol('kernel');
   const $name = Symbol('name');
   const $doubleSide = Symbol('doubleSide');
@@ -54,14 +51,11 @@
   class Material extends ThreeDOMElement implements MaterialInterface {
     protected[$pbrMetallicRoughness]: PBRMetallicRoughness;
     protected[$visible]: boolean;
-<<<<<<< HEAD
     protected[$normalTexture]: TextureInfo|null = null;
     protected[$occlusionTexture]: TextureInfo|null = null;
     protected[$emissiveTexture]: TextureInfo|null = null;
 
-=======
     protected[$normalScale]: Vector2;
->>>>>>> 8cb983c9
     protected[$kernel]: ModelKernel;
     protected[$name]: string;
     protected[$doubleSide]: boolean;
